--- conflicted
+++ resolved
@@ -28,16 +28,12 @@
 - camelyon17 (WILDS)
 - fmow (WILDS)
 
-<<<<<<< HEAD
 You need to prepare following datasets manually if you want to use them:
 - ImageNet
 - [ImageNetR](https://github.com/hendrycks/imagenet-r)
 - [ImageNet-Sketch](https://github.com/HaohanWang/ImageNet-Sketch)
 
 and prepare them following ``common.vision.datasets.imagenet_r.py`` and ``common.vision.datasets.imagenet_sketch.py``.
-=======
-Above datasets can be downloaded from the Internet automatically.
->>>>>>> 8257b259
 
 ## Supported Methods
 
