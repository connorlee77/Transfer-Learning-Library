--- conflicted
+++ resolved
@@ -1,13 +1,5 @@
-<img src="https://github.com/thuml/Transfer-Learning-Library/blob/dev/TransLearn.png"/>
-
 ## Introduction
-<<<<<<< HEAD
-
-*Trans-Learn* is a Transfer Learning library based on pure PyTorch with high performance and friendly API. 
-Our code is pythonic, and the design is consistent with torchvision. You can easily develop new algorithms, or easily apply existing algorithms..
-=======
 *Transfer-Learn* is an open-source and well-documented library for Transfer Learning. It is based on pure PyTorch with high performance and friendly API. Our code is pythonic, and the design is consistent with torchvision. You can easily develop new algorithms, or readily apply existing algorithms.
->>>>>>> 0589c3d5
 
 On July 24th, 2020, we released the v0.1 (preview version), the first sub-library is for Domain Adaptation (DALIB). The currently supported algorithms include:
 
