<img src="https://github.com/thuml/Transfer-Learning-Library/blob/dev/TransLearn.png"/>

## Introduction
*Transfer-Learn* is an open-source and well-documented library for Transfer Learning. It is based on pure PyTorch with high performance and friendly API. Our code is pythonic, and the design is consistent with torchvision. You can easily develop new algorithms, or readily apply existing algorithms.

The currently supported algorithms include:

<<<<<<< HEAD
##### Domain Adaptation for Classification
- Domain-Adversarial Training of Neural Networks (DANN, ICML 2015)
- Learning Transferable Features with Deep Adaptation Networks (DAN, ICML 2015)
- Deep Transfer Learning with Joint Adaptation Networks (JAN, ICML 2017)
- Conditional Adversarial Domain Adaptation (CDAN, NIPS 2018)
- Maximum Classiﬁer Discrepancy for Unsupervised Domain Adaptation (MCD, CVPR 2018)
- Larger Norm More Transferable: An Adaptive Feature Norm Approach for
Unsupervised Domain Adaptation (AFN, ICCV 2019)
- Bridging Theory and Algorithm for Domain Adaptation (MDD, ICML 2019)
- Minimum Class Confusion for Versatile Domain Adaptation (MCC, ECCV 2020)

##### Partial Domain Adaptation
- Partial Adversarial Domain Adaptation (PADA, ECCV 2018)
- Importance Weighted Adversarial Nets for Partial Domain Adaptation (IWAN, CVPR 2018)

##### Open-set Domain Adaptation
- Open Set Domain Adaptation by Backpropagation (OSBP, ECCV 2018)

##### Domain Adaptation for Segmentation
- Unpaired Image-to-Image Translation using Cycle-Consistent Adversarial Networks (CycleGAN, ICCV 2017)
- CyCADA: Cycle-Consistent Adversarial Domain Adaptation (ICML 2018)
- ADVENT: Adversarial Entropy Minimization for Domain Adaptation in Semantic Segmentation (CVPR 2019)
- FDA: Fourier Domain Adaptation for Semantic Segmentation (CVPR 2020)

##### [Domain Adaptation for Keypoint Detection](/examples/domain_adaptation/keypoint_detection)
- Regressive Domain Adaptation for Unsupervised Keypoint Detection (RegDA, CVPR 2021)

##### Finetune for Classification
- DEep Learning Transfer using Fea-
ture Map with Attention for convolutional networks (DELTA, ICLR 2019)
- Catastrophic Forgetting Meets Negative Transfer: Batch Spectral Shrinkage for Safe Transfer Learning (BSS, NIPS 2019)
- Stochastic Normalization (StochNorm, NIPS 2020)
- Co-Tuning for Transfer Learning (Co-Tuning, NIPS 2020).
=======
##### [Domain Adaptation for Classification](/examples/domain_adaptation/image_classification)
- [Domain Adversarial Neural Network (DANN)](https://arxiv.org/abs/1505.07818)
- [Deep Adaptation Network (DAN)](https://arxiv.org/pdf/1502.02791)
- [Joint Adaptation Network (JAN)](https://arxiv.org/abs/1605.06636)
- [Adversarial Discriminative Domain Adaptation (ADDA)](https://arxiv.org/pdf/1702.05464.pdf)
- [Conditional Domain Adversarial Network (CDAN)](https://arxiv.org/abs/1705.10667)
- [Maximum Classifier Discrepancy (MCD)](https://arxiv.org/abs/1712.02560)
- [Adaptive Feature Norm (AFN)](https://arxiv.org/pdf/1811.07456v2.pdf)
- [Margin Disparity Discrepancy (MDD)](https://arxiv.org/abs/1904.05801)
- [Batch Spectral Penalization (BSP)](http://ise.thss.tsinghua.edu.cn/~mlong/doc/batch-spectral-penalization-icml19.pdf)
- [Minimum Class Confusion (MCC)](https://arxiv.org/abs/1912.03699)

##### [Partial Domain Adaptation](/examples/domain_adaptation/partial_domain_adaptation/)
- [Domain Adversarial Neural Network (DANN)](https://arxiv.org/abs/1505.07818)
- [Partial Adversarial Domain Adaptation (PADA)](https://arxiv.org/abs/1808.04205)
- [Importance Weighted Adversarial Nets (IWAN)](https://arxiv.org/abs/1803.09210)
- [Adaptive Feature Norm (AFN)](https://arxiv.org/pdf/1811.07456v2.pdf)

##### [Open-set Domain Adaptation](/examples/domain_adaptation/openset_domain_adaptation/)
- [Open Set Domain Adaptation (OSBP)](https://arxiv.org/abs/1804.10427)

##### [Domain Adaptation for Semantic Segmentation](/examples/domain_adaptation/semantic_segmentation/)
- [Cycle-Consistent Adversarial Networks (CycleGAN)](https://arxiv.org/pdf/1703.10593.pdf)
- [CyCADA: Cycle-Consistent Adversarial Domain Adaptation](https://arxiv.org/abs/1711.03213)
- [Adversarial Entropy Minimization (ADVENT)](https://arxiv.org/abs/1811.12833)
- [Fourier Domain Adaptation (FDA)](https://arxiv.org/abs/2004.05498)

##### [Domain Adaptation for Keypoint Detection](/examples/domain_adaptation/keypoint_detection)
- [Regressive Domain Adaptation for Unsupervised Keypoint Detection (RegDA, CVPR 2021)](http://ise.thss.tsinghua.edu.cn/~mlong/doc/regressive-domain-adaptation-cvpr21.pdf)

##### [Domain Adaptation for Person Re-identification](/examples/domain_adaptation/re_identification/)
- [Two at Once: Enhancing Learning and Generalization Capacities via IBN-Net},  
  booktitle (IBN-Net, 2018 ECCV)](https://openaccess.thecvf.com/content_ECCV_2018/papers/Xingang_Pan_Two_at_Once_ECCV_2018_paper.pdf)
- [Mutual Mean-Teaching: Pseudo Label Refinery for Unsupervised Domain Adaptation on Person Re-identification (MMT, 2020 ICLR)](https://arxiv.org/abs/2001.01526)
- [Similarity Preserving Generative Adversarial Network (SPGAN)](https://arxiv.org/pdf/1811.10551.pdf)

##### [Task Adaptation for Image Classification](/examples/task_adaptation/image_classification/)
- [Explicit inductive bias for transfer learning with convolutional networks
    (L2-SP, ICML 2018)](https://arxiv.org/abs/1802.01483)
- [Catastrophic Forgetting Meets Negative Transfer: Batch Spectral Shrinkage for Safe Transfer Learning (BSS, NIPS 2019)](https://proceedings.neurips.cc/paper/2019/file/c6bff625bdb0393992c9d4db0c6bbe45-Paper.pdf)
- [DEep Learning Transfer using Fea- ture Map with Attention for convolutional networks (DELTA, ICLR 2019)](https://openreview.net/pdf?id=rkgbwsAcYm)
- [Co-Tuning for Transfer Learning (Co-Tuning, NIPS 2020)](http://ise.thss.tsinghua.edu.cn/~mlong/doc/co-tuning-for-transfer-learning-nips20.pdf)
- [Stochastic Normalization (StochNorm, NIPS 2020)](https://papers.nips.cc/paper/2020/file/bc573864331a9e42e4511de6f678aa83-Paper.pdf)
- [Learning Without Forgetting (LWF, ECCV 2016)](https://arxiv.org/abs/1606.09282)
- [Bi-tuning of Pre-trained Representations (Bi-Tuning)](https://arxiv.org/abs/2011.06182?utm_source=feedburner&utm_medium=feed&utm_campaign=Feed%3A+arxiv%2FQSXk+%28ExcitingAds%21+cs+updates+on+arXiv.org%29)

##### [Domain Generalization for Classification](/examples/domain_generalization/image_classification/)
- [Two at Once: Enhancing Learning and Generalization Capacities via IBN-Net},  
  booktitle (IBN-Net, 2018 ECCV)](https://openaccess.thecvf.com/content_ECCV_2018/papers/Xingang_Pan_Two_at_Once_ECCV_2018_paper.pdf)
- [Domain Generalization with MixStyle (MixStyle, 2021 ICLR)](https://arxiv.org/abs/2104.02008)
- [Learning to Generalize: Meta-Learning for Domain Generalization (MLDG, 2018 AAAI)](https://arxiv.org/pdf/1710.03463.pdf)
- [Invariant Risk Minimization (IRM)](https://arxiv.org/abs/1907.02893)
- [Out-of-Distribution Generalization via Risk Extrapolation (REx) (VREx, ICML 2021)](https://arxiv.org/abs/2003.00688)
- [Distributionally Robust Neural Networks for Group Shifts: On the Importance of Regularization for Worst-Case Generalization(GroupDRO)](https://arxiv.org/abs/1911.08731)
- [Deep CORAL: Correlation Alignment for Deep Domain Adaptation (Deep Coral, 2016 ECCV)](https://arxiv.org/abs/1607.01719)

##### [Domain Generalization for Person Re-identification](/examples/domain_generalization/re_identification/)
- [Two at Once: Enhancing Learning and Generalization Capacities via IBN-Net},  
  booktitle (IBN-Net, 2018 ECCV)](https://openaccess.thecvf.com/content_ECCV_2018/papers/Xingang_Pan_Two_at_Once_ECCV_2018_paper.pdf)
- [Domain Generalization with MixStyle (MixStyle, 2021 ICLR)](https://arxiv.org/abs/2104.02008)
>>>>>>> a0fc496e

We are planning to add
- DA for Object Detection
- TA for text classification

## Installation

For flexible use and modification, please git clone the library.

## Documentation
You can find the tutorial and API documentation on the website: [Documentation (please open in Firefox or Safari)](http://170.106.108.162/index.html). Note that this link is only for temporary use. You can also build the doc by yourself following the instructions in http://170.106.108.162/get_started/faq.html.

Also, we have examples in the directory `examples`. A typical usage is 
```shell script
# Train a DANN on Office-31 Amazon -> Webcam task using ResNet 50.
# Assume you have put the datasets under the path `data/office-31`, 
# or you are glad to download the datasets automatically from the Internet to this path
python dann.py data/office31 -d Office31 -s A -t W -a resnet50  --epochs 20
```

In the directory `examples`, you can find all the necessary running scripts to reproduce the benchmarks with specified hyper-parameters.

## Contributing
We appreciate all contributions. If you are planning to contribute back bug-fixes, please do so without any further discussion. If you plan to contribute new features, utility functions or extensions, please first open an issue and discuss the feature with us. 

## Disclaimer on Datasets

This is a utility library that downloads and prepares public datasets. We do not host or distribute these datasets, vouch for their quality or fairness, or claim that you have licenses to use the dataset. It is your responsibility to determine whether you have permission to use the dataset under the dataset's license.

If you're a dataset owner and wish to update any part of it (description, citation, etc.), or do not want your dataset to be included in this library, please get in touch through a GitHub issue. Thanks for your contribution to the ML community!


## Contact
If you have any problem with our code or have some suggestions, including the future feature, feel free to contact 
- Junguang Jiang (JiangJunguang1123@outlook.com)
- Baixu Chen (cbx_99_hasta@outlook.com)
- Mingsheng Long (longmingsheng@gmail.com)

or describe it in Issues.

For Q&A in Chinese, you can choose to ask questions here before sending an email. [迁移学习算法库答疑专区](https://zhuanlan.zhihu.com/p/248104070)

## Citation

If you use this toolbox or benchmark in your research, please cite this project. 

```latex
@misc{dalib,
  author = {Junguang Jiang, Baixu Chen, Bo Fu, Mingsheng Long},
  title = {Transfer-Learning-library},
  year = {2020},
  publisher = {GitHub},
  journal = {GitHub repository},
  howpublished = {\url{https://github.com/thuml/Transfer-Learning-Library}},
}
```

## Acknowledgment

We would like to thank School of Software, Tsinghua University and The National Engineering Laboratory for Big Data Software for providing such an excellent ML research platform.
<|MERGE_RESOLUTION|>--- conflicted
+++ resolved
@@ -5,41 +5,6 @@
 
 The currently supported algorithms include:
 
-<<<<<<< HEAD
-##### Domain Adaptation for Classification
-- Domain-Adversarial Training of Neural Networks (DANN, ICML 2015)
-- Learning Transferable Features with Deep Adaptation Networks (DAN, ICML 2015)
-- Deep Transfer Learning with Joint Adaptation Networks (JAN, ICML 2017)
-- Conditional Adversarial Domain Adaptation (CDAN, NIPS 2018)
-- Maximum Classiﬁer Discrepancy for Unsupervised Domain Adaptation (MCD, CVPR 2018)
-- Larger Norm More Transferable: An Adaptive Feature Norm Approach for
-Unsupervised Domain Adaptation (AFN, ICCV 2019)
-- Bridging Theory and Algorithm for Domain Adaptation (MDD, ICML 2019)
-- Minimum Class Confusion for Versatile Domain Adaptation (MCC, ECCV 2020)
-
-##### Partial Domain Adaptation
-- Partial Adversarial Domain Adaptation (PADA, ECCV 2018)
-- Importance Weighted Adversarial Nets for Partial Domain Adaptation (IWAN, CVPR 2018)
-
-##### Open-set Domain Adaptation
-- Open Set Domain Adaptation by Backpropagation (OSBP, ECCV 2018)
-
-##### Domain Adaptation for Segmentation
-- Unpaired Image-to-Image Translation using Cycle-Consistent Adversarial Networks (CycleGAN, ICCV 2017)
-- CyCADA: Cycle-Consistent Adversarial Domain Adaptation (ICML 2018)
-- ADVENT: Adversarial Entropy Minimization for Domain Adaptation in Semantic Segmentation (CVPR 2019)
-- FDA: Fourier Domain Adaptation for Semantic Segmentation (CVPR 2020)
-
-##### [Domain Adaptation for Keypoint Detection](/examples/domain_adaptation/keypoint_detection)
-- Regressive Domain Adaptation for Unsupervised Keypoint Detection (RegDA, CVPR 2021)
-
-##### Finetune for Classification
-- DEep Learning Transfer using Fea-
-ture Map with Attention for convolutional networks (DELTA, ICLR 2019)
-- Catastrophic Forgetting Meets Negative Transfer: Batch Spectral Shrinkage for Safe Transfer Learning (BSS, NIPS 2019)
-- Stochastic Normalization (StochNorm, NIPS 2020)
-- Co-Tuning for Transfer Learning (Co-Tuning, NIPS 2020).
-=======
 ##### [Domain Adaptation for Classification](/examples/domain_adaptation/image_classification)
 - [Domain Adversarial Neural Network (DANN)](https://arxiv.org/abs/1505.07818)
 - [Deep Adaptation Network (DAN)](https://arxiv.org/pdf/1502.02791)
@@ -100,7 +65,6 @@
 - [Two at Once: Enhancing Learning and Generalization Capacities via IBN-Net},  
   booktitle (IBN-Net, 2018 ECCV)](https://openaccess.thecvf.com/content_ECCV_2018/papers/Xingang_Pan_Two_at_Once_ECCV_2018_paper.pdf)
 - [Domain Generalization with MixStyle (MixStyle, 2021 ICLR)](https://arxiv.org/abs/2104.02008)
->>>>>>> a0fc496e
 
 We are planning to add
 - DA for Object Detection
